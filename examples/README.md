## Example Edge Middleware functions

This repository contains example Edge Middleware functions and the use cases for which they are best suited for.

<<<<<<< HEAD
| Example                                  | Description                                                                                                                            |
| ---------------------------------------- | -------------------------------------------------------------------------------------------------------------------------------------- |
| [A/B Testing](./ab-testing)              | Use edge middleware to conduct A/B testing directly on server-side, hence reducing layout shift and improving your site's performance. |
| [Hostname Rewrites](./hostname-rewrites) | Use middleware rewrites to capture hostnames (subdomains, custom domains) and render the appropriate content using ISR.                |
| [DataDome](./datadome)                   | Full protection for your site in real-time using the edge and DataDome                                                                 |
| [ConfigCat](./configcat)                 | Feature flags at the edge                                                                                                              |
| [Google Optimize](./google-optimize)     | A/B Testing with experiments in Google Optimize                                                                                        |
| [Split](./split)                         | Feature flag management and experimentation at the edge with Split                                                                     |
=======
| Example                                      | Description                                                  |
| -------------------------------------------- | ------------------------------------------------------------ |
| [A/B Testing](./ab-testing)                  | Use edge middleware to conduct A/B testing directly on server-side, hence reducing layout shift and improving your site's performance. |
| [Hostname Rewrites](./hostname-rewrites)     | Use middleware rewrites to capture hostnames (subdomains, custom domains) and render the appropriate content using ISR. |
| [DataDome](./datadome)                       | Full protection for your site in real-time using the edge and DataDome. |
| [Password Protection](./password-protection) | Password protect pages in your application using edge functions. |
>>>>>>> 282a7d72
<|MERGE_RESOLUTION|>--- conflicted
+++ resolved
@@ -2,20 +2,12 @@
 
 This repository contains example Edge Middleware functions and the use cases for which they are best suited for.
 
-<<<<<<< HEAD
-| Example                                  | Description                                                                                                                            |
-| ---------------------------------------- | -------------------------------------------------------------------------------------------------------------------------------------- |
-| [A/B Testing](./ab-testing)              | Use edge middleware to conduct A/B testing directly on server-side, hence reducing layout shift and improving your site's performance. |
-| [Hostname Rewrites](./hostname-rewrites) | Use middleware rewrites to capture hostnames (subdomains, custom domains) and render the appropriate content using ISR.                |
-| [DataDome](./datadome)                   | Full protection for your site in real-time using the edge and DataDome                                                                 |
-| [ConfigCat](./configcat)                 | Feature flags at the edge                                                                                                              |
-| [Google Optimize](./google-optimize)     | A/B Testing with experiments in Google Optimize                                                                                        |
-| [Split](./split)                         | Feature flag management and experimentation at the edge with Split                                                                     |
-=======
-| Example                                      | Description                                                  |
-| -------------------------------------------- | ------------------------------------------------------------ |
+| Example                                      | Description                                                                                                                            |
+| -------------------------------------------- | -------------------------------------------------------------------------------------------------------------------------------------- |
 | [A/B Testing](./ab-testing)                  | Use edge middleware to conduct A/B testing directly on server-side, hence reducing layout shift and improving your site's performance. |
-| [Hostname Rewrites](./hostname-rewrites)     | Use middleware rewrites to capture hostnames (subdomains, custom domains) and render the appropriate content using ISR. |
-| [DataDome](./datadome)                       | Full protection for your site in real-time using the edge and DataDome. |
-| [Password Protection](./password-protection) | Password protect pages in your application using edge functions. |
->>>>>>> 282a7d72
+| [Hostname Rewrites](./hostname-rewrites)     | Use middleware rewrites to capture hostnames (subdomains, custom domains) and render the appropriate content using ISR.                |
+| [DataDome](./datadome)                       | Full protection for your site in real-time using the edge and DataDome                                                                 |
+| [Password Protection](./password-protection) | Password protect pages in your application using edge functions.                                                                       |
+| [ConfigCat](./configcat)                     | Feature flags at the edge                                                                                                              |
+| [Google Optimize](./google-optimize)         | A/B Testing with experiments in Google Optimize                                                                                        |
+| [Split](./split)                             | Feature flag management and experimentation at the edge with Split                                                                     |